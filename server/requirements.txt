# Core FastAPI and Web Framework
fastapi==0.116.1
uvicorn==0.35.0
python-multipart==0.0.20

<<<<<<< HEAD
# Google Gemini and LLM Integration
google-generativeai==0.8.3
=======
# OpenAI and LLM Integration
openai==1.107.2
litellm==1.77.1
>>>>>>> cae4d069

# Database and ORM
PyMySQL==1.1.2
SQLAlchemy==2.0.43

# Environment and Configuration
python-dotenv==1.1.1

# Data Processing and Analysis
pandas==2.3.2
numpy==2.0.2

# Document Processing and Text Extraction
PyMuPDF==1.26.4
pypdf==6.0.0
beautifulsoup4==4.13.5
pytesseract==0.3.13
python-magic==0.4.27

# Web Scraping and Data Fetching
requests==2.32.5

# Machine Learning and Embeddings (with correct torch version)
sentence-transformers==5.1.0
scikit-learn==1.6.1
torch==2.2.2
transformers==4.56.1

# Data Validation and Serialization
pydantic==2.11.9
pydantic-core==2.33.2

# HTTP and Async Support
httpx==0.28.1
aiohttp==3.12.15
httpcore==1.0.9

# Text Processing and NLP
trafilatura==2.0.0
dateparser==1.2.2

# Utilities
typing-extensions==4.15.0
python-dateutil==2.9.0.post0
pytz==2025.2
certifi==2025.8.3<|MERGE_RESOLUTION|>--- conflicted
+++ resolved
@@ -3,14 +3,8 @@
 uvicorn==0.35.0
 python-multipart==0.0.20
 
-<<<<<<< HEAD
 # Google Gemini and LLM Integration
 google-generativeai==0.8.3
-=======
-# OpenAI and LLM Integration
-openai==1.107.2
-litellm==1.77.1
->>>>>>> cae4d069
 
 # Database and ORM
 PyMySQL==1.1.2
